--- conflicted
+++ resolved
@@ -27,11 +27,7 @@
    "outputs": [],
    "source": [
     "from tapenade.preprocessing import (\n",
-<<<<<<< HEAD
-    "    global_image_enhancement,\n",
-=======
     "    global_contrast_enhancement,\n",
->>>>>>> 1c83cfe0
     "    local_contrast_enhancement,\n",
     ")\n",
     "from tapenade.preprocessing._preprocessing import change_array_pixelsize\n",
@@ -114,11 +110,7 @@
    "metadata": {},
    "outputs": [],
    "source": [
-<<<<<<< HEAD
-    "data_normalized = global_image_enhancement(image=data_iso, perc_low=1,perc_high=99)"
-=======
     "data_normalized = global_contrast_enhancement(image=data_iso, perc_low=1,perc_high=99)"
->>>>>>> 1c83cfe0
    ]
   },
   {
