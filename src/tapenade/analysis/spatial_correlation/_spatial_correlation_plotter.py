--- conflicted
+++ resolved
@@ -147,8 +147,6 @@
         
         bins = list(bins)
 
-        bins = list(bins)
-
         if extent_X is None:
             extent_X = (np.min(quantity_X), np.max(quantity_X))
         else:
@@ -158,10 +156,6 @@
         else:
             bins[1] = np.linspace(extent_Y[0], extent_Y[1], bins[1] + 1)
 
-<<<<<<< HEAD
-
-=======
->>>>>>> 79abca17
         if fig_ax_tuple is None:
             fig, ax = plt.subplots(figsize=figsize)
         else:
