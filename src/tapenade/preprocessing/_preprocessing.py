--- conflicted
+++ resolved
@@ -44,89 +44,6 @@
 """
 
 
-<<<<<<< HEAD
-def isotropize_and_normalize(mask,image,labels,scale,sigma:float=None,pos_ref:int=0) :
-    """
-    Make an image isotropic and normalized with respect to a reference channel. Works for multichannel images (ZCYX convention) or single channel images (ZYX convention).
-    Parameters
-    ----------
-    mask : np.array (bool)
-        mask of the image
-    image : np.array
-        image to normalize
-    labels : np.array
-        labels of the mask
-    scale : tuple
-        scale factors for the isotropic transformation
-    sigma : int
-        sigma for the gaussian filter
-    pos_ref : int
-        position of the reference channel, starting from 0
-    Returns
-    -------
-    norm_image : np.array
-        normalized and isotropic image
-    """
-
-    if len(image.shape) > 3:  # if multichannel image
-        nb_channels = image.shape[1]
-        assert (
-            pos_ref < nb_channels
-        ), "The position of the reference channel is greater than the number of channels. Choose 0 if the first channel is the reference, 1 if the second channel is the reference, etc."
-        iso_image = []
-        liste_channels = np.linspace(
-            0, nb_channels - 1, nb_channels, dtype=int
-        )
-        for ch in liste_channels:
-            channel = image[:, ch, :, :]
-            (mask_iso, channel_iso, seg_iso) = change_array_pixelsize(
-                mask=mask,
-                image=channel,
-                labels=labels,
-                input_pixelsize=scale,
-                output_pixelsize=(1, 1, 1),
-                order=1,
-                n_jobs=-1,
-            )
-            iso_image.append(channel_iso)
-
-        iso_image = np.array(iso_image)
-        iso_image = iso_image.transpose(1, 0, 2, 3)  # stay in convention ZCYX
-
-        ref_channel = iso_image[
-            :, pos_ref, :, :
-        ]  # should check before if pos_ref>=iso_image.shape[1]
-        liste_float_channels = np.delete(liste_channels, pos_ref)
-        norm_image = np.zeros_like(iso_image)
-        for ch_float in liste_float_channels:
-            channel = iso_image[:, ch_float, :, :]
-            channel_norm, ref_norm = normalize_intensity(
-                image=channel,
-                ref_image=ref_channel,
-                mask=mask_iso,
-                labels=seg_iso,
-                sigma=sigma,
-            )
-            norm_image[:, ch_float, :, :] = channel_norm
-        norm_image[:, pos_ref, :, :] = ref_norm
-
-    else:  # 3D data, one channel
-        (mask_iso, iso_image, seg_iso) = change_arrays_pixelsize(
-            mask=mask,
-            image=image,
-            labels=labels,
-            reshape_factors=np.divide(scale, (1, 1, 1)),
-        )
-        norm_image, _ = normalize_intensity(
-            image=iso_image,
-            ref_image=iso_image,
-            mask=mask_iso,
-            labels=seg_iso,
-            sigma=sigma,
-        )
-
-    return (mask_iso, norm_image, seg_iso)
-=======
 # def isotropize_and_normalize(
 #     mask, image, labels, scale, sigma: float = None, pos_ref: int = 0
 # ):
@@ -210,7 +127,6 @@
 #         )
 
 #     return (mask_iso, norm_image, seg_iso)
->>>>>>> 65271212
 
 
 
