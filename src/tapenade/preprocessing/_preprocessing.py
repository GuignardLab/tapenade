import concurrent.futures
from functools import partial
from os import cpu_count
from typing import Optional, Union

import numpy as np
import tifffile
from scipy.ndimage import rotate
from skimage.measure import regionprops
from tqdm import tqdm
from tqdm.contrib.concurrent import process_map
from ensure import check
from tapenade.preprocessing._array_rescaling import _change_array_pixelsize
from tapenade.preprocessing._axis_alignment import (
    _compute_rotation_angle_and_indices,
)
from tapenade.preprocessing._intensity_normalization import (
    _normalize_intensity,
)
from tapenade.preprocessing._local_equalization import _local_equalization
from tapenade.preprocessing._segmentation import _load_model, _segment_stardist
from tapenade.preprocessing._smoothing import (
    _masked_smooth_gaussian,
    _masked_smooth_gaussian_sparse,
)
from tapenade.preprocessing._thresholding import _compute_mask

"""
#! TODO:
    - refactor every multiprocessing calls through a single decorator
    - update notebook to reflect changes
"""

"""
In typical order:
    1. making array isotropic
    2. compute mask
    3. local image equalization
    (4. segmentation, not covered here)
    (5. spatial registration, not covered here)
    (6. temporal registration, not covered here)
    7. aligning major axis
    (8. cropping array using mask)
"""


# def isotropize_and_normalize(
#     mask, image, labels, scale, sigma: float = None, pos_ref: int = 0
# ):
#     """
#     Make an image isotropic and normalized with respect to a reference channel. Works for multichannel images (ZCYX convention) or single channel images (ZYX convention).
#     Parameters
#     ----------
#     mask : np.array (bool)
#         mask of the image
#     image : np.array
#         image to normalize
#     labels : np.array
#         labels of the mask
#     scale : tuple
#         scale factors for the isotropic transformation
#     sigma : int
#         sigma for the gaussian filter
#     pos_ref : int
#         position of the reference channel, starting from 0
#     Returns
#     -------
#     norm_image : np.array
#         normalized and isotropic image
#     """

#     if len(image.shape) > 3:  # if multichannel image
#         nb_channels = image.shape[1]
#         assert (
#             pos_ref < nb_channels
#         ), "The position of the reference channel is greater than the number of channels. Choose 0 if the first channel is the reference, 1 if the second channel is the reference, etc."
#         iso_image = []
#         liste_channels = np.linspace(
#             0, nb_channels - 1, nb_channels, dtype=int
#         )
#         for ch in liste_channels:
#             channel = image[:, ch, :, :]
#             (mask_iso, channel_iso, seg_iso) = change_arrays_pixelsize(
#                 mask=mask,
#                 image=channel,
#                 labels=labels,
#                 input_pixelsize=scale,
#                 output_pixelsize=(1, 1, 1),
#                 order=1,
#                 n_jobs=-1,
#             )
#             iso_image.append(channel_iso)

#         iso_image = np.array(iso_image)
#         iso_image = iso_image.transpose(1, 0, 2, 3)  # stay in convention ZCYX

#         ref_channel = iso_image[
#             :, pos_ref, :, :
#         ]  # should check before if pos_ref>=iso_image.shape[1]
#         liste_float_channels = np.delete(liste_channels, pos_ref)
#         norm_image = np.zeros_like(iso_image)
#         for ch_float in liste_float_channels:
#             channel = iso_image[:, ch_float, :, :]
#             channel_norm, ref_norm = normalize_intensity(
#                 image=channel,
#                 ref_image=ref_channel,
#                 mask=mask_iso,
#                 labels=seg_iso,
#                 sigma=sigma,
#             )
#             norm_image[:, ch_float, :, :] = channel_norm
#         norm_image[:, pos_ref, :, :] = ref_norm

#     else:  # 3D data, one channel
#         (mask_iso, iso_image, seg_iso) = change_arrays_pixelsize(
#             mask=mask,
#             image=image,
#             labels=labels,
#             reshape_factors=np.divide(scale, (1, 1, 1)),
#         )
#         norm_image, _ = normalize_intensity(
#             image=iso_image,
#             ref_image=iso_image,
#             mask=mask_iso,
#             labels=seg_iso,
#             sigma=sigma,
#         )

#     return (mask_iso, norm_image, seg_iso)



def change_array_pixelsize(
    array: np.ndarray,
    input_pixelsize: tuple[float, float, float] = (1, 1, 1),
    output_pixelsize: tuple[float, float, float] = (1, 1, 1),
    order: int = 1,
    n_jobs: int = -1,
) -> np.ndarray:
    """
    Resizes an input image to have isotropic voxel dimensions.

    Parameters:
    - array: numpy array
    - input_pixelsize: tuple of floats, input pixel dimensions (e.g. in microns)
    - output_pixelsize: tuple of floats, output pixel dimensions (e.g. in microns)
    - order: int, order of interpolation for resizing (defaults to 1 for
      linear interpolation). Choose 0 for nearest-neighbor interpolation
      (e.g. for label images)
    - n_jobs: int, optional number of parallel jobs for resizing (default: -1)

    Returns:
    - resized_array: numpy array
    """

    is_temporal = array.ndim == 4
    n_frames = 0

    if is_temporal:
        if n_jobs == 1:
            # Sequential resizing of each time frame
            resized_array = [
                _change_array_pixelsize(
                    arr, input_pixelsize, output_pixelsize, order=order
                )
                for arr in tqdm(
                    array,
                    desc="Making array isotropic",
                    total=n_frames,
                )
            ]

        else:
            # Parallel resizing of each time frame using multiple processes
            func_parallel = partial(
                _change_array_pixelsize,
                input_pixelsize=input_pixelsize,
                output_pixelsize=output_pixelsize,
                order=order,
            )

            max_workers = (
                cpu_count() if n_jobs == -1 else min(n_jobs, cpu_count())
            )

            resized_array = process_map(
                func_parallel,
                array,
                max_workers=max_workers,
                desc="Changing array pixelsize",
                total=n_frames,
            )

    else:
        # Resizing the whole image
        resized_array = _change_array_pixelsize(
            array,
            input_pixelsize=input_pixelsize,
            output_pixelsize=output_pixelsize,
            order=order,
        )

    return resized_array

<<<<<<< HEAD
def reorganize_array_dimension(
    array:np.ndarray,
    nb_channels:int=None,
    nb_depth:int=None,
    nb_Y:int=None,
    nb_X:int=None,
    nb_timepoints:int=None,
    bool_seperate_channels:bool=False,
    shape_as_string:str='',
    ) -> list :

    """
    Take a stack that can be 3D, 4D (TZYX or CZYX) or 5D (CTZYX)  and re-organize it in CTZYX convention.
    Possibility to split the channels if it is a multichannel array, in order to apply the pipeline functions on the separated channels.
    In that case the output is a list of the different channels
    Parameters
    ----------
    array : np.array
        array to transpose and split
    nb_channels : int
        number of channels
    nb_depth : int
        number of pixels in the z dimension
    nb_Y : int
        number of pixels in Y
    nb_X : int
        number of pixels in X
    nb_timepoints : int
        number of timepoints if this is a time sequence
    bool_seperate_channels : bool
        if True, the channels will be split
    shape_as_string : str
        To run as batch, possility to give direclty the order of the dimensions as a string. For example 'CTZYX' or 'XYZ'. The letters have to be among these letters : X,Y,Z,C,T, with XY mandatory, and no other letters are allowed. Every letter can be included only once.
        If this is not 'None', the parameters nb_channels, nb_depth, nb_Y, nb_X, nb_timepoints are not taken into account.
    Returns
    -------
    output_list : list
        list of arrays in CTZYX convention

    """
    output_list=[] #output is a list of arrays
    
    if shape_as_string != 'None' :
        check(len(shape_as_string)).equals(array.ndim).or_raise(
            Exception,
            "The number of dimensions is incorrect. \n",
        )

        sorted_axes = str("".join(sorted(shape_as_string)))
        # check(sorted_axes).contains('X').or_raise(
        #     Exception,
        #     'You need to have the letter X included in the shape string. \n',
        # )
        # check(sorted_axes).contains('Y').or_raise(
        #     Exception,
        #     'You need to have the letter Y included in the shape string. \n',
        # )
        check(['CTXYZ','CXYZ','TXYZ','XYZ','XY']).contains(sorted_axes).or_raise(
            Exception,
            'The letters you choose has to be among these letters : X,Y,Z,C,T, with XY mandatory, and no other letters are allowed. Every letter can be included only once.',
        )
        ind_X = shape_as_string.find('X')
        ind_Y = shape_as_string.find('Y')

        if "".join(sorted_axes) == "CTXYZ":
            size_C = array.shape[shape_as_string.find("C")]
            size_T= array.shape[shape_as_string.find("T")]
            size_Z = array.shape[shape_as_string.find("Z")]
            ind_C = shape_as_string.find("C")
            ind_T = shape_as_string.find("T")
            ind_Z = shape_as_string.find("Z")
        elif "".join(sorted_axes) == "CXYZ":
            size_C = array.shape[shape_as_string.find("C")]
            size_T = 1
            size_Z = array.shape[shape_as_string.find("Z")]
            ind_C = shape_as_string.find("C")
            ind_Z = shape_as_string.find("Z")
        elif "".join(sorted_axes) == "TXYZ":
            size_C = 1
            size_T = array.shape[shape_as_string.find("T")]
            size_Z = array.shape[shape_as_string.find("Z")]
            ind_T = shape_as_string.find("T")
            ind_Z = shape_as_string.find("Z")
        elif "".join(sorted_axes) == "XYZ":
            size_Z = array.shape[shape_as_string.find("Z")]
            size_T = 1
            size_C = 1
            ind_Z = shape_as_string.find("Z")
        elif "".join(sorted_axes) == "XY":
            size_C = 1
            size_T = 1
            size_Z = 1

    else : #if the shape is not given in the parameter shape_as_string, then we have to find the index of each dimension
        shape = np.shape(array)  
        str_shape =([str(i) for i in np.shape(array)])
        for elem in str_shape : #we add a suffix to the elements that are present more than once, to make sure we recover individually the index of each dimension (str.index() returns the first occurence)
            if str_shape.count(elem) > 1 :
                for indice,value in enumerate([i for i, j in enumerate(str_shape) if j == elem]) :
                    str_shape[value] = str_shape[value] + '_occurence' + str(indice+1)

        list_selected_dimensions = [nb_channels,nb_depth,nb_Y,nb_X,nb_timepoints]
        for elem in list_selected_dimensions : #we add a suffix to the elements that are present more than once, to make sure we recover individually the index of each dimension (str.index() returns the first occurence)
            if list_selected_dimensions.count(elem) > 1 :
                for indice,value in enumerate([i for i, j in enumerate(list_selected_dimensions) if j == elem]) :
                    list_selected_dimensions[value] = list_selected_dimensions[value] + '_occurence' + str(indice+1)
        (nb_channels,nb_depth,nb_Y,nb_X,nb_timepoints) = list_selected_dimensions
        
        #to find the index of each dimension we compare the shape of the array with the number selected. This is done comparing string.
        ind_Y =str_shape.index(str(nb_Y))
        ind_X =str_shape.index(str(nb_X))

        if nb_timepoints !='None' :
            ind_T=str_shape.index(str(nb_timepoints))
            size_T = shape[ind_T]
        else :
            size_T = 1 #if not a timesequence

        if nb_channels !='None' :
            ind_C=str_shape.index(str(nb_channels))
            size_C = shape[ind_C]
        else :
            size_C = 1 #if only one channel

        if nb_depth !='None' :
            ind_Z = str_shape.index(str(nb_depth))
            size_Z = shape[ind_Z]
            

    #for each possibility, we transpose the array in the convention CTZYX and split it into channels if bool_seperate_channels is True
    if size_Z >1 : #3D
        if size_T > 1 and size_C > 1 :
            array_transposed = np.transpose(array, (ind_C, ind_T, ind_Z,ind_Y,ind_X))
            if bool_seperate_channels :
                for c in range(size_C) :
                    output_list.append(array_transposed[c,:,:,:,:])
            else : #if we don't want to split the channels, then the output list has only one element that is the multichannel array
                output_list.append(array_transposed)
        elif size_T > 1 and size_C == 1: #TZYX
            output_list.append(np.transpose(array, (ind_T, ind_Z,ind_Y,ind_X)))
        elif size_T==1 and size_C>1: #CZYX
            array_transposed = np.transpose(array, (ind_C, ind_Z,ind_Y,ind_X))
            if bool_seperate_channels :
                for c in range(size_C) :
                    output_list.append(array_transposed[c,:,:,:])
            else : #if we don't want to split the channels, then the output list has only one element that is the multichannel array. The value of the checkbox is not tkn into account if size_C=1
                output_list.append(array_transposed)
        else : # 3D data no channel no timepoint
            output_list.append(np.transpose(array, (ind_Z,ind_Y,ind_X)))

    elif size_Z == 1 : #2D data
        if size_T > 1 and size_C > 1 :
            array_transposed = np.transpose(array, (ind_C, ind_T,ind_Y,ind_X))
            if bool_seperate_channels :
                for c in range(size_C) :
                    output_list.append(array_transposed[c,:,:,:])
            else : #if we don't want to split the channels, then the output list has only one element that is the multichannel array
                output_list.append(array_transposed)
        elif size_T > 1 and size_C == 1: #TZYX
            output_list.append(np.transpose(array, (ind_T,ind_Y,ind_X)))
        elif size_T==1 and size_C>1: #CZYX
            array_transposed = np.transpose(array, (ind_C,ind_Y,ind_X))
            if bool_seperate_channels :
                for c in range(size_C) :
                    output_list.append(array_transposed[c,:,:])
            else : #if we don't want to split the channels, then the output list has only one element that is the multichannel array. The value of the checkbox is not tkn into account if size_C=1
                output_list.append(array_transposed)
        else : # 2D data no channel no timepoint
            output_list.append(array)


    return output_list
=======
>>>>>>> 5f57caae

def compute_mask(
    image: np.ndarray,
    method: str,
    sigma_blur: float,
    threshold_factor: float = 1,
    post_processing_method: str = "fill_holes",
    keep_largest_cc: bool = True,
    registered_image: bool = False,
    n_jobs: int = -1,
) -> np.ndarray:
    """
    Compute the mask for the given image using the specified method.

    Parameters:
    - image: numpy array, input image
    - method: str, method to use for thresholding. Can be 'snp otsu' for Signal-Noise Product thresholding,
      or 'otsu' for Otsu's thresholding.
    - sigma_blur: float, standard deviation of the Gaussian blur. Should typically be
      around 1/3 of the typical object diameter.
    - threshold_factor: float, factor to multiply the threshold (default: 1)
    - post_processing_method: str, method to use for post-processing the mask. Can be 'convex_hull' to compute
      the convex hull of the mask, 'fill_holes' to fill holes in the mask, or 'none' to skip post-processing
      (default: 'fill_holes')
    - keep_largest_cc: bool, set to True to keep only the largest connected component in the mask (default: True)
    - n_jobs: int, number of parallel jobs to run (-1 for using all available CPUs)

    Returns:
    - mask: numpy array, binary mask of the same shape as the input image
    """

    is_temporal = image.ndim == 4

    if is_temporal:
        func_parallel = partial(
            _compute_mask,
            method=method,
            sigma_blur=sigma_blur,
            threshold_factor=threshold_factor,
            post_processing_method=post_processing_method,
            keep_largest_cc=keep_largest_cc,
            registered_image=registered_image,
        )

        if n_jobs == 1:
            # Sequential processing
            mask = np.array(
                [
                    func_parallel(im)
                    for im in tqdm(image, desc="Thresholding image")
                ]
            )
        else:
            # Parallel processing
            max_workers = (
                cpu_count() if n_jobs == -1 else min(n_jobs, cpu_count())
            )

            mask = np.array(
                process_map(
                    func_parallel,
                    image,
                    max_workers=max_workers,
                    desc="Thresholding image",
                )
            )
    else:
        # Single image processing
        mask = _compute_mask(
            image,
            method=method,
            sigma_blur=sigma_blur,
            threshold_factor=threshold_factor,
            post_processing_method=post_processing_method,
            keep_largest_cc=keep_largest_cc,
            registered_image=registered_image,
        )

    return mask


def local_image_equalization(
    image: np.ndarray,
    box_size: int,
    perc_low: float,
    perc_high: float,
    mask: np.ndarray = None,
    n_jobs: int = -1,
) -> np.ndarray:
    """
    Performs local image equalization on either a single image or a temporal stack of images.
    Stretches the image histogram in local neighborhoods by remapping intesities in the range
    [perc_low, perc_high] to the range [0, 1].
    This helps to enhance the contrast and improve the visibility of structures in the image.

    Parameters:
    - image: numpy array, input image or temporal stack of images
    - box_size: int, size of the local neighborhood for equalization
    - perc_low: float, lower percentile for intensity equalization
    - perc_high: float, upper percentile for intensity equalization
    - mask: numpy array, binary mask used to set the background to zero (optional)
    - n_jobs: int, number of parallel jobs to use (not used currently as the function is parallelized internally)

    Returns:
    - image_norm: numpy array, equalized image or stack of equalized images
    """

    is_temporal = image.ndim == 4

    mask_is_None = mask is None

    if is_temporal:
        if mask_is_None:
            mask = [None] * image.shape[0]

        # Apply local equalization to each time frame in the temporal stack
        image_norm = np.array(
            [
                _local_equalization(
                    image[ind_t],
                    box_size=box_size,
                    perc_low=perc_low,
                    perc_high=perc_high,
                    mask=mask[ind_t],
                )
                for ind_t in tqdm(
                    range(image.shape[0]), desc="Local equalization"
                )
            ]
        )
    else:
        # Apply local equalization to the image
        image_norm = _local_equalization(
            image,
            box_size=box_size,
            perc_low=perc_low,
            perc_high=perc_high,
            mask=mask,
        )

    if not mask_is_None:
        # Set the background to zero using the mask
        image_norm = np.where(mask, image_norm, 0.0)

    return np.clip(image_norm, 0, 1)


def normalize_intensity(
    image: np.ndarray,
    ref_image: np.ndarray,
    sigma: float = None,
    mask: np.ndarray = None,
    labels: np.ndarray = None,
    width: int = 3,
    n_jobs: int = -1,
) -> tuple[np.ndarray, np.ndarray]:
    """
    Normalize the intensity of an image based on a reference image assumed to have
    ideally homogeneous signal (e.g DAPI).

    Parameters:
    - image: numpy array, input image to be normalized
    - ref_image: numpy array, reference image used for normalization
    - sigma: float, standard deviation for Gaussian smoothing of the reference
        image (default: None)
    - mask: numpy array, binary mask of the sample (default: None)
    - labels: numpy array, labels indicating the instances in which the reference
        signal is expressed (default: None)
    - width: int, number of neighboring planes to consider for reference plane
        calculation (default: 3)
    - n_jobs: int, number of parallel jobs to use (-1 for all available CPUs, 1 for
        sequential execution) (default: -1)

    Returns:
    - image_norm: numpy array, normalized input image
    - ref_image_norm: numpy array, normalized reference image
    """

    is_temporal = image.ndim == 4

    if is_temporal:
        if mask is None:
            mask = [None] * image.shape[0]

        if labels is None:
            labels = [None] * image.shape[0]

        if n_jobs == 1:
            # Sequential normalization of each time frame
            normalized_array = [
                _normalize_intensity(
                    im,
                    ref_im,
                    sigma=sigma,
                    mask=ma,
                    labels=lab,
                    width=width,
                )
                for im, ref_im, ma, lab in tqdm(
                    zip(image, ref_image, mask, labels, strict=False),
                    desc="Normalizing intensity",
                    total=image.shape[0],
                )
            ]

        else:
            # Parallel normalization of each time frame using multiple processes
            func_parallel = partial(
                _normalize_intensity,
                sigma=sigma,
                mask=mask,
                labels=labels,
                width=width,
            )

            max_workers = (
                cpu_count() if n_jobs == -1 else min(n_jobs, cpu_count())
            )

            normalized_array = process_map(
                func_parallel,
                zip(image, ref_image, strict=False),
                max_workers=max_workers,
                desc="Normalizing intensity",
                total=image.shape[0],
            )

    else:
        # Single image normalization
        normalized_array = _normalize_intensity(
            image,
            ref_image,
            sigma=sigma,
            mask=mask,
            labels=labels,
            width=width,
        )

    return np.array(normalized_array)


def segment_stardist(
    image: np.ndarray,
    model_path: str,
    thresholds_dict: dict = None,
    n_jobs: int = -1,
) -> np.ndarray:
    """
    Predict the segmentation of an array using a StarDist model.

    Parameters:
    - image: a 3D numpy array, input image to segment
    - model_path: str, path to the StarDist model folder
    - thresholds_dict: dict, dictionary of thresholds for the model, structured like
      {'prob': 0.5, 'nms': 0.3} for probability and non-maximum suppression thresholds
      respectively (default: None)
    - n_jobs: int, not used here but kept for consistency with other functions
    """

    is_temporal = image.ndim == 4

    model = _load_model(model_path)

    if is_temporal:
        labels = np.array(
            [
                _segment_stardist(
                    im,
                    model=model,
                    thresholds_dict=thresholds_dict,
                )
                for im in tqdm(image, desc="Predicting with StarDist")
            ],
            dtype=np.uint16,
        )

    else:
        labels = _segment_stardist(
            image,
            model=model,
            thresholds_dict=thresholds_dict,
        )

    return labels


def segment_stardist_from_files(
    image_files: list[str],
    path_to_save: str,
    compress_params: dict,
    func_params: dict,
):

    model = _load_model(func_params["model_path"])

    for file in image_files:
        image = tifffile.imread(file)
        labels = _segment_stardist(
            image,
            model=model,
            thresholds_dict=func_params.get("thresholds_dict"),
        )
        tifffile.imwrite(
            f"{path_to_save}/segmented_{file}", labels, **compress_params
        )


def align_array_major_axis(
    target_axis: str,
    rotation_plane: str,
    mask: np.ndarray,
    array: np.ndarray,
    order: int = 1,
    temporal_slice: Optional[int] = None,
    n_jobs: int = -1,
) -> np.ndarray:
    """
    Aligns the major axis of an array to a target axis in a specified rotation plane.
    This function uses Principal Component Analysis (PCA) to determine the major axis of the array,
    and then rotates the array to align the major axis with the target axis.

    Parameters:
    - target_axis: str, the target axis to align the major axis with ('X', 'Y', or 'Z')
    - rotation_plane: str, the rotation plane to perform the rotation in ('XY', 'XZ', or 'YZ')
    - array: numpy array
    - order: int, order of interpolation for image rotation (default: 1)
    - temporal_slice: int, optional temporal slicing applied to the mask before computing its major axis (default: None)
    - n_jobs: int, number of parallel jobs to use (-1 for all available CPUs, 1 for sequential execution) (default: -1)

    Returns:
    - rotated_array: numpy array, array with the major axis aligned to the target axis
    """

    is_temporal = mask.ndim == 4

    temporal_slice = slice(None) if temporal_slice is None else temporal_slice

    # Compute the mask that will be used to compute the major axis.
    # If the mask is a temporal array, the major axis is computed by aggregating the mask
    # instances in temporal_slice.
    mask_for_pca = (
        np.any(mask[temporal_slice], axis=0) if is_temporal else mask
    )

    # Compute the rotation angle and the indices of the rotation plane
    rotation_angle, rotation_plane_indices = (
        _compute_rotation_angle_and_indices(
            mask_for_pca, target_axis, rotation_plane
        )
    )

    if array.dtype == bool:
        order = 0

    # Define the rotation functions
    func_rotate = partial(
        rotate,
        angle=rotation_angle,
        axes=rotation_plane_indices,
        reshape=True,
        order=order,
    )

    func_rotate_mask = partial(
        rotate,
        angle=rotation_angle,
        axes=rotation_plane_indices,
        reshape=True,
        order=0,
    )

    if is_temporal and n_jobs != 1:
        # Rotate the arrays in parallel if the array is temporal and parallel execution is enabled
        max_workers = cpu_count() if n_jobs == -1 else min(n_jobs, cpu_count())

        array_rotated = np.array(
            process_map(
                func_rotate,
                array,
                max_workers=max_workers,
                desc="Aligning array",
            )
        )

        mask_rotated = np.array(
            process_map(
                func_rotate_mask,
                mask,
                max_workers=max_workers,
                desc="Aligning mask",
            )
        )

    else:
        # Rotate the arrays in block
        array_rotated = func_rotate(array)
        mask_rotated = func_rotate_mask(mask)

    array_rotated = np.where(mask_rotated, array_rotated, 0)

    return array_rotated


def _load_array_rotate_and_save_to_file(
    array_file: str,
    mask_file: str,
    index: int,
    path_to_save: str,
    rotation_angle: float,
    order: int,
    rotation_plane_indices: tuple[int, int],
    compress_params: dict,
):
    array = tifffile.imread(array_file)
    mask = tifffile.imread(mask_file)
    array_rotated = rotate(
        array,
        angle=rotation_angle,
        axes=rotation_plane_indices,
        reshape=True,
        order=order,
    )
    mask_rotated = rotate(
        mask,
        angle=rotation_angle,
        axes=rotation_plane_indices,
        reshape=True,
        order=0,
    )
    array_rotated = np.where(mask_rotated, array_rotated, 0)
    if order > 1:
        # preserve the original intensity range
        array_rotated = np.clip(array_rotated, array.min(), array.max())

    tifffile.imwrite(
        f"{path_to_save}/aligned_{index:>04}.tif",
        array_rotated,
        **compress_params,
    )


def align_array_major_axis_from_files(
    mask_files: list[str],
    array_files: list[str],
    path_to_save: str,
    compress_params: dict,
    func_params: dict,
):
    """
    Aligns the major axis of an array to a target axis in a specified rotation plane.
    This function uses Principal Component Analysis (PCA) to determine the major axis of the array,
    and then rotates the array to align the major axis with the target axis.
    """

    mask_zyx_shape = tifffile.imread(mask_files[0]).shape
    mask_for_pca = np.zeros(mask_zyx_shape[:-3], dtype=bool)

    for mask_file in mask_files:
        mask = tifffile.imread(mask_file)
        mask_for_pca = np.logical_or(mask_for_pca, mask)

    target_axis = func_params.get("target_axis", "Z")
    rotation_plane = func_params.get("rotation_plane", "XY")
    order = func_params.get("order", 1)

    # Compute the rotation angle and the indices of the rotation plane
    rotation_angle, rotation_plane_indices = (
        _compute_rotation_angle_and_indices(
            mask_for_pca, target_axis, rotation_plane
        )
    )

    multithreaded_function = partial(
        _load_array_rotate_and_save_to_file,
        path_to_save=path_to_save,
        order=order,
        rotation_angle=rotation_angle,
        rotation_plane_indices=rotation_plane_indices,
        compress_params=compress_params,
    )

    n_jobs = func_params.get("n_jobs", -1)

    # open all array files using the multithreading library and crop the results
    with concurrent.futures.ThreadPoolExecutor(max_workers=n_jobs) as executor:
        tqdm(
            executor.map(
                multithreaded_function,
                array_files,
                mask_files,
                range(len(array_files)),
            ),
            total=len(array_files),
            desc="Aligning array",
        )


def crop_array_using_mask(
    mask: np.ndarray,
    array: np.ndarray,
    margin: int = 0,
    n_jobs: int = -1,
) -> np.ndarray:
    """
    Crop an array using a binary mask. If the array is temporal, the cropping
    slice is computed by aggregating mask instances at all times.

    Parameters:
    - mask: numpy array, binary mask indicating the region of interest
    - array: numpy array, array to crop based on the mask
    - margin: int, optional margin to add around the mask (default: 0)
    - n_jobs: int, number of parallel jobs to use (not used currently as the function is not computationally intensive)

    Returns:
    - cropped_array: numpy array, cropped array based on the mask
    """

    is_temporal = mask.ndim == 4

    # Compute aggregated mask if array is temporal
    mask_for_slice = np.any(mask, axis=0) if is_temporal else mask

    # Get the mask slice
    mask_slice = regionprops(mask_for_slice.astype(int))[0].slice

    mask_zyx_shape = mask.shape[1:] if is_temporal else mask.shape

    # Add margin to the slice if specified
    if margin > 0:
        mask_slice = tuple(
            slice(
                max(0, mask_slice[i].start - margin),
                min(mask_slice[i].stop + margin, mask_zyx_shape[i]),
            )
            for i in range(3)
        )

    mask_slice = (slice(None),) + mask_slice if is_temporal else mask_slice

    # Apply the slice to the array
    array_cropped = array[mask_slice]

    return array_cropped


def _extract_slice_from_file(file: str):
    """
    Extract the bounding box from a file containing a binary mask.
    """

    mask = tifffile.imread(file)
    mask_slice = regionprops(mask.astype(int))[0].slice

    return mask_slice


def _load_array_crop_and_save_to_file(
    array_file: str,
    index: int,
    path_to_save: str,
    mask_slice: tuple[slice],
    compress_params: dict,
):
    array = tifffile.imread(array_file)[mask_slice]
    tifffile.imwrite(
        f"{path_to_save}/cropped_{index:>04}.tif", array, **compress_params
    )


def crop_array_using_mask_from_files(
    mask_files: list[str],
    array_files: list[str],
    path_to_save: str,
    compress_params: dict,
    func_params: dict,
) -> np.ndarray:
    """
    Crop an array using a binary mask. If the array is temporal, the cropping
    slice is computed by aggregating mask instances at all times.
    """

    mask_zyx_shape = tifffile.imread(mask_files[0]).shape

    # open all mask files using the multithreading library
    mask_slices = []

    n_jobs = func_params.get("n_jobs", -1)

    with concurrent.futures.ThreadPoolExecutor(max_workers=n_jobs) as executor:
        mask_slices = list(
            tqdm(
                executor.map(_extract_slice_from_file, mask_files),
                total=len(mask_files),
                desc="Extracting mask slices",
            )
        )

    # aggregate the mask slices
    mask_slice = tuple(
        slice(
            min([mask_slice[i].start for mask_slice in mask_slices]),
            max([mask_slice[i].stop for mask_slice in mask_slices]),
        )
        for i in range(3)
    )

    margin = func_params.get("margin", 0)

    # Add margin to the slice if specified
    if margin > 0:
        mask_slice = tuple(
            slice(
                max(0, mask_slice[i].start - margin),
                min(mask_slice[i].stop + margin, mask_zyx_shape[i]),
            )
            for i in range(3)
        )

    multithreaded_function = partial(
        _load_array_crop_and_save_to_file,
        path_to_save=path_to_save,
        mask_slice=mask_slice,
        compress_params=compress_params,
    )
    # open all array files using the multithreading library and crop the results
    with concurrent.futures.ThreadPoolExecutor(max_workers=n_jobs) as executor:
        tqdm(
            executor.map(
                multithreaded_function,
                array_files,
                range(len(array_files)),
            ),
            total=len(array_files),
            desc="Cropping array",
        )


def _parallel_gaussian_smooth(
    input_tuple: tuple[np.ndarray, np.ndarray],
    sigmas: Union[float, list[float]],
) -> np.ndarray:
    data, mask, mask_for_volume = input_tuple
    return _masked_smooth_gaussian(data, sigmas, mask, mask_for_volume)


def masked_gaussian_smoothing(
    image: np.ndarray,
    sigmas: Union[float, list[float]],
    mask: Optional[np.ndarray] = None,
    mask_for_volume: Optional[np.ndarray] = None,
    n_jobs: int = -1,
) -> np.ndarray:
    """
    Apply Gaussian smoothing to an image or a sequence of images.

    Parameters:
        image (ndarray): The input image or sequence of images.
        sigmas (float or list of floats): The standard deviation(s) of the Gaussian kernel.
        mask (ndarray, optional): The mask indicating the regions of interest. Default is None.
        mask_for_volume (ndarray, optional): The mask indicating the regions of interest for volume calculation. Default is None.
        n_jobs (int, optional): The number of parallel jobs to run. Default is -1, which uses all available CPU cores.

    Returns:
        ndarray: The smoothed image or sequence of images.
    """

    is_temporal = image.ndim == 4

    if is_temporal:

        if mask is None:
            mask = [None] * image.shape[0]

        if mask_for_volume is None:
            mask_for_volume = [None] * image.shape[0]

        func = partial(_parallel_gaussian_smooth, sigmas=sigmas)

        if n_jobs == 1:

            iterable = tqdm(
                zip(image, mask, mask_for_volume, strict=False),
                total=len(image),
                desc="Smoothing image",
            )

            return np.array([func(elem) for elem in iterable])

        else:
            elems = list(zip(image, mask, strict=False))

            max_workers = (
                cpu_count() if n_jobs == -1 else min(n_jobs, cpu_count())
            )
            result = process_map(
                func, elems, max_workers=max_workers, desc="Smoothing image"
            )

            return np.array(result)

    else:
        return _masked_smooth_gaussian(image, sigmas, mask, mask_for_volume)


def masked_gaussian_smooth_dense_two_arrays_gpu(
    datas: list[np.ndarray],
    sigmas: Union[float, list[float]],
    mask: np.ndarray = None,
    masks_for_volume: Union[np.ndarray, list[np.ndarray]] = None,
):
    """
    Inputs in data are assumed to be non-temporal, 3D arrays.
    """

    from pyclesperanto_prototype import gaussian_blur

    if isinstance(sigmas, int | float):
        sigmas = [sigmas] * 3

    if mask is None:
        smoothed1 = np.array(
            gaussian_blur(
                datas[0].astype(np.float16),
                sigma_x=sigmas[0],
                sigma_y=sigmas[1],
                sigma_z=sigmas[2],
            )
        )
        smoothed2 = np.array(
            gaussian_blur(
                datas[1].astype(np.float16),
                sigma_x=sigmas[0],
                sigma_y=sigmas[1],
                sigma_z=sigmas[2],
            )
        )

    elif masks_for_volume is None:

        smoothed1 = np.array(
            gaussian_blur(
                np.where(mask, datas[0].astype(np.float16), 0.0),
                sigma_x=sigmas[0],
                sigma_y=sigmas[1],
                sigma_z=sigmas[2],
            )
        )

        smoothed2 = np.array(
            gaussian_blur(
                np.where(mask, datas[1].astype(np.float16), 0.0),
                sigma_x=sigmas[0],
                sigma_y=sigmas[1],
                sigma_z=sigmas[2],
            )
        )

        effective_volume = np.array(
            gaussian_blur(
                mask.astype(np.float16),
                sigma_x=sigmas[0],
                sigma_y=sigmas[1],
                sigma_z=sigmas[2],
            )
        )

        smoothed1 = np.where(
            mask, np.divide(smoothed1, effective_volume, where=mask), 0.0
        )

        smoothed2 = np.where(
            mask, np.divide(smoothed2, effective_volume, where=mask), 0.0
        )

    else:  # both masks and masks_for_volume are not None

        if isinstance(masks_for_volume, np.ndarray):

            smoothed1 = np.array(
                gaussian_blur(
                    np.where(
                        masks_for_volume, datas[0].astype(np.float16), 0.0
                    ),
                    sigma_x=sigmas[0],
                    sigma_y=sigmas[1],
                    sigma_z=sigmas[2],
                )
            )

            smoothed2 = np.array(
                gaussian_blur(
                    np.where(
                        masks_for_volume, datas[1].astype(np.float16), 0.0
                    ),
                    sigma_x=sigmas[0],
                    sigma_y=sigmas[1],
                    sigma_z=sigmas[2],
                )
            )

            effective_volume = np.array(
                gaussian_blur(
                    masks_for_volume.astype(np.float16),
                    sigma_x=sigmas[0],
                    sigma_y=sigmas[1],
                    sigma_z=sigmas[2],
                )
            )

            smoothed1 = np.where(
                mask, np.divide(smoothed1, effective_volume, where=mask), 0.0
            )

            smoothed2 = np.where(
                mask, np.divide(smoothed2, effective_volume, where=mask), 0.0
            )

        elif isinstance(masks_for_volume, list):

            smoothed1 = np.array(
                gaussian_blur(
                    np.where(
                        masks_for_volume[0], datas[0].astype(np.float16), 0.0
                    ),
                    sigma_x=sigmas[0],
                    sigma_y=sigmas[1],
                    sigma_z=sigmas[2],
                )
            )

            smoothed2 = np.array(
                gaussian_blur(
                    np.where(
                        masks_for_volume[1], datas[1].astype(np.float16), 0.0
                    ),
                    sigma_x=sigmas[0],
                    sigma_y=sigmas[1],
                    sigma_z=sigmas[2],
                )
            )

            effective_volume1 = np.array(
                gaussian_blur(
                    masks_for_volume[0].astype(np.float16),
                    sigma_x=sigmas[0],
                    sigma_y=sigmas[1],
                    sigma_z=sigmas[2],
                )
            )

            effective_volume2 = np.array(
                gaussian_blur(
                    masks_for_volume[1].astype(np.float16),
                    sigma_x=sigmas[0],
                    sigma_y=sigmas[1],
                    sigma_z=sigmas[2],
                )
            )

            smoothed1 = np.where(
                mask, np.divide(smoothed1, effective_volume1, where=mask), 0.0
            )

            smoothed2 = np.where(
                mask, np.divide(smoothed2, effective_volume2, where=mask), 0.0
            )

    return smoothed1, smoothed2


def masked_gaussian_smooth_sparse(
    sparse_array: Union[np.ndarray, list[np.ndarray]],
    is_temporal: bool,
    dim_space: int,
    sigmas: Union[float, tuple[float]],
    positions: np.ndarray = None,
    n_job: int = -1,
    progress_bars: bool = True,
):
    """
    Smooth sparse data using a gaussian kernel.
    Sparse data is a numpy array with the first columns being the spatial coordinates,
    and the last columns being values of interest.

    Parameters
    ----------
    sparse_array : np.ndarray or list of np.ndarray
        Array of points to smooth in format (n_points, n_dim_space + n_dim_points).
        The first columns (up to dim_space, i.e [:dim_space]) must be the spatial coordinates.
        The remaining columns are the values/vectors to smooth. A temporal sparse array is a
        list of sparse arrays, one for each time point.
    is_temporal : bool
        If True, the array is temporal and the smoothing is applied to each time step.
    dim_space : int
        Number of spatial dimensions.
    sigmas : float or list of float
        Standard deviations of the gaussian kernel.
    positions : np.ndarray, optional
        Positions where the smoothing is applied. If None, the smoothing is applied to the
        positions of the input array.
    mask : np.ndarray, optional
        Mask to apply to the positions. If None, no mask is applied.
    n_job : int, optional
        Number of jobs to run in parallel. If -1, all the available CPUs are used.
        The default is -1.

    Returns
    -------
    np.ndarray
        The smoothed sparse array.
    """

    positions_is_temporal = isinstance(positions, list)

    if is_temporal:

        if n_job == 1:

            if positions_is_temporal:
                return np.array(
                    [
                        _masked_smooth_gaussian_sparse(
                            elem, pos, sigmas, dim_space
                        )
                        for elem, pos in tqdm(
                            zip(
                                sparse_array,
                                positions,
                                disable=not progress_bars, strict=False,
                            )
                        )
                    ]
                )

            else:
                return np.array(
                    [
                        _masked_smooth_gaussian_sparse(
                            elem, positions, sigmas, dim_space
                        )
                        for elem in tqdm(
                            sparse_array, disable=not progress_bars
                        )
                    ]
                )

        else:
            if not positions_is_temporal:
                # same positions for all time steps
                func = partial(
                    _masked_smooth_gaussian_sparse,
                    sigmas=sigmas,
                    dim_space=dim_space,
                    positions=positions,
                )

                max_workers = (
                    cpu_count() if n_job == -1 else min(n_job, cpu_count())
                )
                result = np.array(
                    process_map(
                        func,
                        sparse_array,
                        max_workers=max_workers,
                        disable=not progress_bars,
                    )
                )

            else:
                func = partial(
                    _masked_smooth_gaussian_sparse,
                    sigmas=sigmas,
                    dim_space=dim_space,
                )

                max_workers = (
                    cpu_count() if n_job == -1 else min(n_job, cpu_count())
                )
                result = process_map(
                    func,
                    sparse_array,
                    positions,
                    max_workers=max_workers,
                    disable=not progress_bars,
                )

            return result

    else:
        return _masked_smooth_gaussian_sparse(
            array=sparse_array,
            positions=positions,
            sigmas=sigmas,
            dim_space=dim_space,
        )<|MERGE_RESOLUTION|>--- conflicted
+++ resolved
@@ -202,7 +202,6 @@
 
     return resized_array
 
-<<<<<<< HEAD
 def reorganize_array_dimension(
     array:np.ndarray,
     nb_channels:int=None,
@@ -375,8 +374,6 @@
 
 
     return output_list
-=======
->>>>>>> 5f57caae
 
 def compute_mask(
     image: np.ndarray,
