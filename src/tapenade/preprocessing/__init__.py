--- conflicted
+++ resolved
@@ -2,11 +2,8 @@
     isotropize_and_normalize,
     change_array_pixelsize,
     compute_mask,
-<<<<<<< HEAD
     reorganize_array_dimension,
-=======
     global_image_equalization,
->>>>>>> ed529011
     local_image_equalization,
     normalize_intensity,
     segment_stardist,
@@ -24,11 +21,8 @@
     "isotropize_and_normalize",
     "change_array_pixelsize",
     "compute_mask",
-<<<<<<< HEAD
     "reorganize_array_dimension",
-=======
     "global_image_equalization",
->>>>>>> ed529011
     "local_image_equalization",
     "normalize_intensity",
     "segment_stardist",
